--- conflicted
+++ resolved
@@ -438,7 +438,6 @@
     let fields = attributes
         .iter()
         .map(|att| {
-<<<<<<< HEAD
             let ty: syn::Type = match att.format {
                 ReflectFormat::R32_UINT => parse_quote!(u32),
                 ReflectFormat::R32_SINT => parse_quote!(i32),
@@ -454,27 +453,6 @@
                 ReflectFormat::R32G32B32A32_SFLOAT => parse_quote!([f32; 4]),
                 ReflectFormat::Undefined => {
                     panic!("Undefined vertex format")
-=======
-            let is_low_precision = is_low_precision(&att.name);
-            let ty: syn::Type = match (att.format, is_low_precision) {
-                (ReflectFormat::R32_UINT, _) => parse_quote!(u32),
-                (ReflectFormat::R32_SINT, _) => parse_quote!(i32),
-                (ReflectFormat::R32_SFLOAT, _) => parse_quote!(f32),
-                (ReflectFormat::R32G32_UINT, _) => parse_quote!([u32; 2]),
-                (ReflectFormat::R32G32_SINT, _) => parse_quote!([i32; 2]),
-                (ReflectFormat::R32G32B32_UINT, _) => parse_quote!([u32; 3]),
-                (ReflectFormat::R32G32B32_SINT, _) => parse_quote!([i32; 3]),
-                (ReflectFormat::R32G32B32A32_UINT, _) => parse_quote!([u32; 4]),
-                (ReflectFormat::R32G32B32A32_SINT, _) => parse_quote!([i32; 4]),
-                (ReflectFormat::R32G32_SFLOAT, false) => parse_quote!([f32; 2]),
-                (ReflectFormat::R32G32B32_SFLOAT, false) => parse_quote!([f32; 3]),
-                (ReflectFormat::R32G32B32A32_SFLOAT, false) => parse_quote!([f32; 4]),
-                (ReflectFormat::R32G32_SFLOAT, true) => parse_quote!([u8; 2]),
-                (ReflectFormat::R32G32B32_SFLOAT, true) => parse_quote!([u8; 3]),
-                (ReflectFormat::R32G32B32A32_SFLOAT, true) => parse_quote!([u8; 4]),
-                _ => {
-                    panic!("unsupported format: {att:#?}")
->>>>>>> 82e2bbfd
                 }
             };
             let ident = syn::Ident::new(&att.name, proc_macro2::Span::call_site());
